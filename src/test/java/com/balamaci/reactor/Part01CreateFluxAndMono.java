package com.balamaci.reactor;

import com.balamaci.reactor.util.Helpers;
import javaslang.collection.List;
import org.junit.Test;
import reactor.core.Cancellation;
import reactor.core.publisher.Flux;
import reactor.core.publisher.Mono;

import java.util.concurrent.CompletableFuture;
import java.util.stream.Stream;

/**
 * Both Flux and Mono are extensions of Publisher
 *
 * @author sbalamaci
 */
public class Part01CreateFluxAndMono implements BaseTestFlux {


    @Test
    public void just() {
        Flux<Integer> flux = Flux.just(1, 5, 10);

        flux.subscribe(
                val -> log.info("Subscriber received: {}", val));
    }

    @Test
    public void range() {
        Flux<Integer> observable = Flux.range(1, 10);

        observable.subscribe(
                val -> log.info("Subscriber received: {}", val));
    }

    @Test
    public void fromArray() {
        Flux<String> flux = Flux.fromArray(new String[]{"red", "green", "blue", "black"});

<<<<<<< HEAD
        flux.subscribe(
                val -> log.info("Subscriber received: {}"));
    }

    @Test
    public void fromIterable() {
        Flux<String> flux = Flux.fromIterable(List.of("red", "green", "blue"));

        flux.subscribe(
                val -> log.info("Subscriber received: {}"));
=======
        observable.subscribe(
                val -> log.info("Subscriber received: {}", val));
>>>>>>> c21e4068
    }

    @Test
    public void fromJavaStream() {
<<<<<<< HEAD
        Stream<String> stream = Stream.of("red", "green");
        Flux<String> flux = Flux.fromStream(stream);

        flux.subscribe(
                val -> log.info("Subscriber received: {}"));
=======
        Flux<String> observable = Flux.fromStream(Stream.of("blue", "green"));

        observable.subscribe(
                val -> log.info("Subscriber received: {}", val));
>>>>>>> c21e4068
    }

    /**
     * We can also create a stream from Future, making easier to switch from legacy code to reactive
     * Since CompletableFuture can only return a single entity, Mono is the returned type when converting
     * from a Future
     */
    @Test
    public void fromFuture() {
        CompletableFuture<String> completableFuture = CompletableFuture.
                supplyAsync(() -> { //starts a background thread the ForkJoin common pool
                      Helpers.sleepMillis(100);
                      return "red";
                });

        Mono<String> mono = Mono.fromFuture(completableFuture);
        mono.subscribe(val -> log.info("Subscriber received: {}", val));
    }


    /**
     * Using Flux.create to handle the actual emissions of events with the events like onNext, onCompleted, onError
     * <p>
     * When subscribing to the Flux with flux.subscribe() the lambda code inside create() gets executed.
     * Flux.subscribe can take 3 handlers for each type of event - onNext, onError and onCompleted
     * <p>
     * When using Flux.create you need to be aware of <b>Backpressure</b> and that Flux based on 'create' method
     * are not Backpressure aware {@see Part07BackpressureHandling}.
     */
    @Test
    public void createSimpleFlux() {
        Flux<Integer> flux = Flux.create(subscriber -> {
            log.info("Started emitting");

            log.info("Emitting 1st");
            subscriber.next(1);

            log.info("Emitting 2nd");
            subscriber.next(2);

            subscriber.complete();
        });

        log.info("Subscribing");
        Cancellation cancellation = flux.subscribe(
                val -> log.info("Subscriber received: {}", val),
                err -> log.error("Subscriber received error", err),
                () -> log.info("Subscriber got Completed event"));
    }


    /**
     * Flux emits an Error event which is a terminal operation and the subscriber is no longer executing
     * it's onNext callback.
     */
    @Test
    public void createSimpleFluxThatEmitsError() {
        Flux<Integer> flux = Flux.create(subscriber -> {
            log.info("Started emitting");

            log.info("Emitting 1st");
            subscriber.next(1);

            subscriber.error(new RuntimeException("Test exception"));

            log.info("Emitting 2nd");
            subscriber.next(2);
        });

        Cancellation cancellation = flux.subscribe(
                val -> log.info("Subscriber received: {}", val),
                err -> log.error("Subscriber received error", err),
                () -> log.info("Subscriber got Completed event")
        );
    }

    /**
     * Flux and Mono are lazy, meaning that the code inside create() doesn't get executed without subscribing to the Flux
     * So even if we sleep for a long time inside create() method(to simulate a costly operation),
     * without subscribing to this Observable the code is not executed and the method returns immediately.
     */
    @Test
    public void fluxIsLazy() {
        Flux<Integer> flux = Flux.create(subscriber -> {
            log.info("Started emitting but sleeping for 5 secs"); //this is not executed
            Helpers.sleepMillis(5000);
            subscriber.next(1);
        });
        log.info("Finished");
    }

    /**
     * When subscribing to an Flux, the create() method gets executed for each subscription
     * this means that the events inside create are re-emitted to each subscriber. So every subscriber will get the
     * same events and will not lose any events.
     */
    @Test
    public void multipleSubscriptionsToSameFlux() {
        Flux<Integer> flux = Flux.create(subscriber -> {
            log.info("Started emitting");

            log.info("Emitting 1st event");
            subscriber.next(1);

            log.info("Emitting 2nd event");
            subscriber.next(2);

            subscriber.complete();
        });

        log.info("Subscribing 1st subscriber");
        flux.subscribe(val -> log.info("First Subscriber received: {}", val));

        log.info("=======================");

        log.info("Subscribing 2nd subscriber");
        flux.subscribe(val -> log.info("Second Subscriber received: {}", val));
    }

    /**
     * Inside the create() method, we can check is there are still active subscribers to our Observable.
     * It's a way to prevent to do extra work(like for ex. querying a datasource for entries) if no one is listening
     * In the following example we'd expect to have an infinite stream, but because we stop if there are no active
     * subscribers we stop producing events.
     * The **take()** operator unsubscribes from the Observable after it's received the specified amount of events
     */
    @Test
    public void canceledFlux() {
        Flux<Integer> observable = Flux.create(subscriber -> {

            int i = 1;
            while(true) {
                if(subscriber.isCancelled()) {
                    break;
                }

                subscriber.next(i++);
            }
            //subscriber.onCompleted(); too late to emit Complete event since the subscription already canceled
        });

        observable
                .take(5)
                .subscribe(
                        val -> log.info("Subscriber received: {}", val),
                        err -> log.error("Subscriber received error", err),
                        () -> log.info("Subscriber got Completed event") //The Complete event is triggered by 'take()' operator
        );
    }


//    @Test
//    public

}<|MERGE_RESOLUTION|>--- conflicted
+++ resolved
@@ -1,7 +1,6 @@
 package com.balamaci.reactor;
 
 import com.balamaci.reactor.util.Helpers;
-import javaslang.collection.List;
 import org.junit.Test;
 import reactor.core.Cancellation;
 import reactor.core.publisher.Flux;
@@ -38,7 +37,6 @@
     public void fromArray() {
         Flux<String> flux = Flux.fromArray(new String[]{"red", "green", "blue", "black"});
 
-<<<<<<< HEAD
         flux.subscribe(
                 val -> log.info("Subscriber received: {}"));
     }
@@ -49,26 +47,15 @@
 
         flux.subscribe(
                 val -> log.info("Subscriber received: {}"));
-=======
-        observable.subscribe(
-                val -> log.info("Subscriber received: {}", val));
->>>>>>> c21e4068
     }
 
     @Test
     public void fromJavaStream() {
-<<<<<<< HEAD
         Stream<String> stream = Stream.of("red", "green");
         Flux<String> flux = Flux.fromStream(stream);
 
         flux.subscribe(
                 val -> log.info("Subscriber received: {}"));
-=======
-        Flux<String> observable = Flux.fromStream(Stream.of("blue", "green"));
-
-        observable.subscribe(
-                val -> log.info("Subscriber received: {}", val));
->>>>>>> c21e4068
     }
 
     /**
